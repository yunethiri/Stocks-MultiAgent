--- conflicted
+++ resolved
@@ -12,14 +12,9 @@
 import os
 import time
 from openai import OpenAI
-<<<<<<< HEAD
-
-=======
 from dotenv import load_dotenv
+
 load_dotenv()
-
-
->>>>>>> 641d40c2
 openai_api_key = os.getenv("OPENAI_API_KEY")  # Use OpenAI API key
 client = OpenAI(api_key = openai_api_key)
 
@@ -212,7 +207,6 @@
                 
                 # Build the prompt using the formatted search results.
                 prompt_template = (
-<<<<<<< HEAD
                     "You are a financial analysis assistant. Check if the query '{query}' is related to finance.\n"
                     "If it is, use the following web search results to generate a detailed response, answering the query '{query}' in a series of numbered summaries (up to a maximum of 4 summaries).\n"
                     "Each summary should directly answer the query and include repliable sources formatted as follows: [Source: <Source Name>](<URL>).\n"
@@ -225,15 +219,6 @@
                     "Example Query: 'How do I bake a chocolate cake?'\n"
                     "Response: 'The query doesn't seem to be related to finance. It looks like it's more about cooking. Feel free to ask any finance-related questions, and I'll be happy to help!'\n\n"
                     "Now, using the web search results below, generate your response for the query '{query}':\n\n"
-=======
-                    "Using the following web search results, generate a detailed answer to the query '{query}'.\n"
-                    "Present your response in a series of numbered summary, up to a maximum of 4. Ensure that each summary answers the query"
-                    "and include repliable sources in the following format: [Source: <Source Name>](<URL>).\n\n"
-                    "For example:\n"
-                    "1. Baymax! is an animated superhero series that premiered on Disney+ on June 29, 2022. [Source: Wikipedia - Baymax!](https://en.wikipedia.org/wiki/Baymax!)\n"
-                    "2. The series features returning voice actors from Big Hero 6 along with new cast members. [Source: IMDb - Baymax!](https://www.imdb.com/title/tt13622958/)\n\n"
-                    "Now, using the web search results below, provide your answer:\n\n"
->>>>>>> 641d40c2
                     "{formatted_results}"
             )
                 chat_prompt = prompt_template.format(query=query, formatted_results=formatted_results)
@@ -342,11 +327,8 @@
         return final_result
 
 
-<<<<<<< HEAD
-# #for intent agent testing
-=======
+
 ##for intent agent testing
->>>>>>> 641d40c2
 # if __name__ == '__main__':
 #     from dotenv import load_dotenv
 #     load_dotenv() 
@@ -356,20 +338,12 @@
 #     test_query = "how to survive without watre for 5 days?"
 #     combined_response = agent._perform_web_search(test_query)
     
-<<<<<<< HEAD
 #     # print("Raw Web Search Results:")
 #     # print(json.dumps(combined_response["raw_results"], indent=2))
 
 #     print("\nGenerated Comprehensive Answer:")
 #     print(combined_response)
-=======
-#     print("Raw Web Search Results:")
-#     print(json.dumps(combined_response["raw_results"], indent=2))
-
-#     print("\nGenerated Comprehensive Answer:")
-#     print(combined_response["final_answer"])
-
->>>>>>> 641d40c2
+
 
 
 
